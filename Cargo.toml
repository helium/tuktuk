[workspace.package]
authors = ["Helium <info@helium.com>"]
license = "Apache-2.0"
edition = "2021"
description = "Tuktuk is a permissionless timed crank system for Solana."
homepage = "https://github.com/helium/tuktuk"
repository = "https://github.com/helium/tuktuk"

[workspace]
resolver = "2"
members = [
  "tuktuk-crank-turner",
  "solana-transaction-utils",
  "tuktuk-sdk",
  "tuktuk-cli",
  "tuktuk-program",
]

[workspace.dependencies]
solana-sdk = "2.2.1"
solana-quic-client = "2.2.3"
solana-program = "2.2.1"
solana-client = "2.2.3"
anyhow = { version = "1", features = ["backtrace"] }
thiserror = "1"
bs58 = "0.5"
clap = { version = "4", features = ["derive"] }
config = { version = "0", default-features = false, features = ["toml"] }
serde = { version = "1", features = ["derive"] }
serde_json = "1"
chrono = { version = "0", features = ["serde"] }
tokio = { version = "1", default-features = false, features = [
  "fs",
  "macros",
  "signal",
  "sync",
  "rt-multi-thread",
  "rt",
  "process",
  "time",
] }
tokio-util = "0"
tokio-stream = { version = "0", features = ["fs"] }
# Keep at 0.10 since zeroize breaks for solana and rsa madness
tonic = { version = "0.10", features = ["tls", "tls-roots"] }
futures = "*"
futures-util = "*"
tracing = "0"
tracing-subscriber = { version = "0", default-features = false, features = [
  "env-filter",
  "registry",
  "fmt",
] }
anchor-lang = "0.31.1"
anchor-client = "0.31.1"
spl-associated-token-account = "6.0.0"
spl-token = "4.0.0"
itertools = "0.13"
tokio-graceful-shutdown = "0.15"
<<<<<<< HEAD
solana-transaction-utils = { version = "0.4.1", path = "./solana-transaction-utils" }
tuktuk-sdk = { version = "0.3.5", path = "./tuktuk-sdk" }
=======
solana-transaction-utils = { version = "0.4.2", path = "./solana-transaction-utils" }
tuktuk-sdk = { version = "0.3.6", path = "./tuktuk-sdk" }
>>>>>>> fcc16a42
tuktuk-program = { version = "0.3.2", path = "./tuktuk-program" }
solana-account-decoder = { version = "2.2.3" }
solana-clock = { version = "2.2.1" }
solana-transaction-status = "2.2.3"
bincode = { version = "1.3.3" }

[profile.release]
debug = true<|MERGE_RESOLUTION|>--- conflicted
+++ resolved
@@ -57,13 +57,8 @@
 spl-token = "4.0.0"
 itertools = "0.13"
 tokio-graceful-shutdown = "0.15"
-<<<<<<< HEAD
-solana-transaction-utils = { version = "0.4.1", path = "./solana-transaction-utils" }
-tuktuk-sdk = { version = "0.3.5", path = "./tuktuk-sdk" }
-=======
 solana-transaction-utils = { version = "0.4.2", path = "./solana-transaction-utils" }
 tuktuk-sdk = { version = "0.3.6", path = "./tuktuk-sdk" }
->>>>>>> fcc16a42
 tuktuk-program = { version = "0.3.2", path = "./tuktuk-program" }
 solana-account-decoder = { version = "2.2.3" }
 solana-clock = { version = "2.2.1" }
