--- conflicted
+++ resolved
@@ -58,11 +58,7 @@
 itertools = "0.13"
 tokio-graceful-shutdown = "0.15"
 solana-transaction-utils = { version = "0.3.4", path = "./solana-transaction-utils" }
-<<<<<<< HEAD
-tuktuk-sdk = { version = "0.3.1", path = "./tuktuk-sdk" }
-=======
 tuktuk-sdk = { version = "0.3.2", path = "./tuktuk-sdk" }
->>>>>>> 2dbfee3f
 tuktuk-program = { version = "0.3.1", path = "./tuktuk-program" }
 solana-account-decoder = { version = "2.2.3" }
 solana-clock = { version = "2.2.1" }
