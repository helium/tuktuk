<<<<<<< HEAD
use std::{
    collections::{HashMap, HashSet},
    sync::Arc,
};
=======
use std::{collections::HashSet, sync::Arc, time::Duration};
>>>>>>> 37c25040

use anyhow::anyhow;
use chrono::{Local, TimeZone};
use clap::{Args, Subcommand};
use clock::SYSVAR_CLOCK;
use futures::stream::StreamExt;
use itertools::Itertools;
use serde::Serialize;
use solana_client::{
    rpc_client::GetConfirmedSignaturesForAddress2Config,
    rpc_config::{RpcSimulateTransactionConfig, RpcTransactionConfig},
};
use solana_sdk::{
    commitment_config::CommitmentLevel,
    message::{v0, VersionedMessage},
    pubkey::Pubkey,
    signer::Signer,
    transaction::VersionedTransaction,
};
use solana_transaction_status_client_types::UiTransactionEncoding;
use solana_transaction_utils::{
    pack::pack_instructions_into_transactions, priority_fee::auto_compute_limit_and_price,
};
use tuktuk_program::{
    types::{QueueTaskArgsV0, TriggerV0},
    TaskQueueV0, TaskV0,
};
use tuktuk_sdk::prelude::*;

use super::{task_queue::TaskQueueArg, TransactionSource};
use crate::{
    client::{send_instructions, CliClient},
    cmd::Opts,
    result::Result,
    serde::{print_json, serde_pubkey},
};

#[derive(Debug, Args)]
pub struct TaskCmd {
    #[arg(long, default_value = "false")]
    pub verbose: bool,
    #[command(subcommand)]
    pub cmd: Cmd,
}

#[derive(Debug, Subcommand)]
pub enum Cmd {
    List {
        #[command(flatten)]
        task_queue: TaskQueueArg,
        // Description prefix for the task to filter by
        #[arg(long)]
        description: Option<String>,
        #[arg(long, default_value = "false")]
        skip_simulate: bool,
        #[arg(
            long,
            help = "Only show tasks that could be executed now",
            default_value = "false"
        )]
        active: bool,
        #[arg(long, help = "Show tasks with a succesful/failed simulation")]
        successful: Option<bool>,
        #[arg(long, help = "Limit the number of tasks returned")]
        limit: Option<u32>,
    },
    Run {
        #[command(flatten)]
        task_queue: TaskQueueArg,
        #[arg(short, long)]
        id: Option<u16>,
        // Description prefix to run by
        #[arg(long)]
        description: Option<String>,
        #[arg(short, long, default_value = "false")]
        skip_preflight: bool,
    },
    Requeue {
        #[command(flatten)]
        task_queue: TaskQueueArg,
        #[arg(short, long)]
        id: Option<u16>,
        #[arg(short, long, default_value = "false", help = "Requeue all stale tasks")]
        stale: bool,
        #[arg(long)]
        description: Option<String>,
        #[arg(long)]
        after_id: Option<u16>,
        #[arg(long)]
        new_timestamp: Option<i64>,
    },
    Close {
        #[command(flatten)]
        task_queue: TaskQueueArg,
        #[arg(short, long)]
        id: Option<u16>,
        // Description prefix to close by
        #[arg(long)]
        description: Option<String>,
        #[arg(
            long,
            default_value = "false",
            help = "Close tasks that fail simulation"
        )]
        failed: bool,
    },
    Watch {
        #[command(flatten)]
        task_queue: TaskQueueArg,
        #[arg(
            long,
            help = "Description prefix to watch for (can be specified multiple times)"
        )]
        description: Vec<String>,
    },
}

async fn simulate_task(client: &CliClient, task_key: Pubkey) -> Result<Option<SimulationResult>> {
    // Get the run instruction
    let run_ix_res = tuktuk_sdk::compiled_transaction::run_ix(
        client.as_ref(),
        task_key,
        client.payer.pubkey(),
        &HashSet::new(),
    )
    .await;

    match run_ix_res {
        Ok(run_ix) => {
            // Create and simulate the transaction
            let mut updated_instructions = vec![
                solana_sdk::compute_budget::ComputeBudgetInstruction::set_compute_unit_limit(
                    1900000,
                ),
            ];
            updated_instructions.extend(run_ix.instructions.clone());
            let recent_blockhash = client.rpc_client.get_latest_blockhash().await?;
            let message = VersionedMessage::V0(v0::Message::try_compile(
                &client.payer.pubkey(),
                &updated_instructions,
                &run_ix.lookup_tables,
                recent_blockhash,
            )?);
            let tx = VersionedTransaction::try_new(message, &[&client.payer])?;
            let sim_result = client
                .rpc_client
                .simulate_transaction_with_config(
                    &tx,
                    RpcSimulateTransactionConfig {
                        commitment: Some(
                            solana_sdk::commitment_config::CommitmentConfig::confirmed(),
                        ),
                        sig_verify: true,
                        ..Default::default()
                    },
                )
                .await;

            match sim_result {
                Ok(simulated) => Ok(Some(SimulationResult {
                    error: simulated.value.err.map(|e| e.to_string()),
                    logs: Some(simulated.value.logs.unwrap_or_default()),
                    compute_units: simulated.value.units_consumed,
                })),
                Err(err) => Ok(Some(SimulationResult {
                    error: Some(err.to_string()),
                    logs: None,
                    compute_units: None,
                })),
            }
        }
        Err(tuktuk_sdk::error::Error::AccountNotFound) => Ok(None),
        Err(e) => Ok(Some(SimulationResult {
            error: Some(e.to_string()),
            logs: None,
            compute_units: None,
        })),
    }
}

#[derive(Clone, Serialize)]
struct SimulationResult {
    pub error: Option<String>,
    pub logs: Option<Vec<String>>,
    pub compute_units: Option<u64>,
}

async fn handle_task_completion(client: &CliClient, task_key: Pubkey, task_id: u16) -> Result {
    println!(
        "Task {} completed! Getting transaction signature...",
        task_id
    );

    // Get the last 10 transaction signatures for this task
    let signatures = client
        .rpc_client
        .get_signatures_for_address_with_config(
            &task_key,
            GetConfirmedSignaturesForAddress2Config {
                limit: Some(10),
                ..Default::default()
            },
        )
        .await?;

    if signatures.is_empty() {
        println!("No transaction signature found for task {}", task_id);
        return Ok(());
    }

    // Limit to last 10 transactions
    let recent_signatures: Vec<solana_sdk::signature::Signature> = signatures
        .iter()
        .take(10)
        .map(|sig_info| sig_info.signature.parse().unwrap())
        .collect();

    // Get statuses for all signatures at once
    let signature_statuses = client
        .rpc_client
        .get_signature_statuses_with_history(&recent_signatures)
        .await?;

    // Find the first successful transaction
    let mut successful_signature = None;
    for (i, status_result) in signature_statuses.value.iter().enumerate() {
        match status_result {
            Some(status) => {
                // Check if the transaction was successful (no error)
                if status.err.is_none() {
                    successful_signature = Some(recent_signatures[i].to_string());
                    break;
                }
            }
            None => {
                // Transaction not found, continue to next
                continue;
            }
        }
    }

    if let Some(signature) = successful_signature {
        println!("Successful transaction signature: {}", signature);

        // Get the full transaction to extract logs
        match client
            .rpc_client
            .get_transaction_with_config(
                &signature.parse()?,
                RpcTransactionConfig {
                    encoding: Some(UiTransactionEncoding::Json),
                    max_supported_transaction_version: Some(0),
                    ..Default::default()
                },
            )
            .await
        {
            Ok(tx) => {
                if let Some(meta) = tx.transaction.meta {
                    match meta.log_messages {
                        solana_transaction_status_client_types::option_serializer::OptionSerializer::Some(logs) => {
                            println!("Transaction logs:");
                            for log in logs {
                                println!("  {}", log);
                            }
                        }
                        _ => {
                            println!("No logs found in transaction");
                        }
                    }
                } else {
                    println!("No transaction metadata found");
                }
            }
            Err(e) => {
                println!("Error getting transaction details: {}", e);
            }
        }
    } else {
        println!(
            "No successful transaction found for task {} (all {} recent transactions failed)",
            task_id,
            recent_signatures.len()
        );
    }

    Ok(())
}

impl TaskCmd {
    pub async fn run(&self, opts: Opts) -> Result {
        match &self.cmd {
            Cmd::List {
                task_queue,
                description,
                skip_simulate,
                active,
                limit,
                successful,
            } => {
                let client = opts.client().await?;
                let task_queue_pubkey = task_queue.get_pubkey(&client).await?.unwrap();

                let task_queue: TaskQueueV0 = client
                    .as_ref()
                    .anchor_account(&task_queue_pubkey)
                    .await?
                    .ok_or_else(|| anyhow!("Topic account not found"))?;
                let task_keys = tuktuk::task::keys(&task_queue_pubkey, &task_queue)?;
                let tasks = client
                    .as_ref()
                    .anchor_accounts::<TaskV0>(&task_keys)
                    .await?;

                let clock_acc = client.rpc_client.get_account(&SYSVAR_CLOCK).await?;
                let clock: solana_sdk::clock::Clock = bincode::deserialize(&clock_acc.data)?;
                let now = clock.unix_timestamp;

                let filtered_tasks = tasks
                    .into_iter()
                    .filter(|(_, task)| {
                        if let Some(task) = task {
                            if let Some(description) = description {
                                if !task.description.starts_with(description) {
                                    return false;
                                }
                            }

                            // If active flag is set, only show tasks that are active
                            // Otherwise, show all tasks
                            return !*active || task.trigger.is_active(now);
                        }
                        false
                    })
                    .collect::<Vec<_>>();

                let mut json_tasks = Vec::with_capacity(filtered_tasks.len());
                let mut simulation_tasks = Vec::new();

                for (i, (pubkey, maybe_task)) in filtered_tasks.into_iter().enumerate() {
                    if let Some(task) = maybe_task {
                        if !*skip_simulate && task.trigger.is_active(now) {
                            simulation_tasks.push((i, pubkey));
                        }

                        json_tasks.push((
                            i,
                            Task {
                                pubkey,
                                id: task.id,
                                description: task.description,
                                trigger: Trigger::from(task.trigger),
                                crank_reward: task.crank_reward,
                                rent_refund: task.rent_refund,
                                simulation_result: None,
                                transaction: if self.verbose {
                                    Some(TransactionSource::from(task.transaction.clone()))
                                } else {
                                    None
                                },
                            },
                        ));

                        if let Some(limit) = limit {
                            if json_tasks.len() >= *limit as usize {
                                break;
                            }
                        }
                    }
                }

                // Run simulations in parallel with a limit of 10 concurrent tasks
                let client = Arc::new(client);
                let simulation_results = futures::stream::iter(simulation_tasks)
                    .map(|(i, pubkey)| {
                        let client = client.clone();
                        async move {
                            let result = simulate_task(&client, pubkey).await;
                            (i, result)
                        }
                    })
                    .buffer_unordered(10)
                    .collect::<Vec<_>>()
                    .await;

                let mut results = vec![None; json_tasks.len()];
                for (i, result) in simulation_results {
                    if let Ok(sim_result) = result {
                        results[i] = sim_result;
                    }
                }

                // Update tasks with simulation results
                for (i, task) in json_tasks.iter_mut() {
                    task.simulation_result = results[*i].clone();
                }

                // Filter by simulation success/failure if requested
                let mut final_tasks = json_tasks
                    .into_iter()
                    .map(|(_, task)| task)
                    .collect::<Vec<_>>();
                if let Some(successful) = successful {
                    final_tasks.retain(|task| {
                        if let Some(simulation_result) = &task.simulation_result {
                            (*successful && simulation_result.error.is_none())
                                || (!*successful && simulation_result.error.is_some())
                        } else {
                            !*successful
                        }
                    });
                }

                print_json(&final_tasks)?;
            }
            Cmd::Close {
                task_queue,
                id: index,
                description,
                failed,
            } => {
                if index.is_none() && description.is_none() {
                    return Err(anyhow!("Either id or description must be provided"));
                }
                if index.is_some() && description.is_some() {
                    return Err(anyhow!("Only one of id or description can be provided"));
                }
                let client = opts.client().await?;
                let task_queue_pubkey = task_queue.get_pubkey(&client).await?.unwrap();
                let task_queue: TaskQueueV0 = client
                    .as_ref()
                    .anchor_account(&task_queue_pubkey)
                    .await?
                    .ok_or_else(|| anyhow!("Task queue account not found"))?;
                let task_keys = tuktuk::task::keys(&task_queue_pubkey, &task_queue)?;
                let tasks = if let Some(index) = index {
                    let task_key = tuktuk::task::key(&task_queue_pubkey, *index);
                    let task = client
                        .as_ref()
                        .anchor_account::<TaskV0>(&task_key)
                        .await?
                        .ok_or_else(|| anyhow!("Task not found"))?;
                    vec![(task_key, task)]
                } else if let Some(description) = description {
                    let tasks = client
                        .as_ref()
                        .anchor_accounts::<TaskV0>(&task_keys)
                        .await?;
                    let clock_acc = client.rpc_client.get_account(&SYSVAR_CLOCK).await?;
                    let clock: solana_sdk::clock::Clock = bincode::deserialize(&clock_acc.data)?;
                    let now = clock.unix_timestamp;
                    tasks
                        .into_iter()
                        .filter(|(_, task)| {
                            if let Some(task) = task {
                                if *failed && !task.trigger.is_active(now) {
                                    return false;
                                }
                                return task.description.starts_with(description);
                            }

                            false
                        })
                        .map(|(p, task)| (p, task.unwrap().clone()))
                        .collect()
                } else {
                    vec![]
                };

                let mut seen_ids = HashSet::new();
                let mut to_close = Vec::new();

                // If failed flag is set, simulate each task first
                let client = Arc::new(client);
                let simulation_tasks = tasks
                    .iter()
                    .filter(|(_, task)| seen_ids.insert(task.id))
                    .map(|(pubkey, _)| *pubkey)
                    .collect::<Vec<_>>();

                let mut simulation_results = HashMap::new();
                if *failed {
                    // Run simulations in parallel with a limit of 10 concurrent tasks
                    let results = futures::stream::iter(simulation_tasks)
                        .map(|pubkey| {
                            let client = client.clone();
                            async move {
                                let result = simulate_task(&client, pubkey).await;
                                (pubkey, result)
                            }
                        })
                        .buffer_unordered(10)
                        .collect::<Vec<_>>()
                        .await;

                    // Collect results into a HashMap for O(1) lookups
                    simulation_results = results.into_iter().collect();
                }

                // Filter tasks based on simulation results if failed flag is set
                for (pubkey, task) in &tasks {
                    if seen_ids.contains(&task.id) {
                        if *failed {
                            if let Some(Ok(Some(sim_result))) = simulation_results.get(pubkey) {
                                if sim_result.error.is_some() {
                                    to_close.push(task.clone());
                                }
                            }
                        } else {
                            to_close.push(task.clone());
                        }
                    }
                }

                let ixs = to_close
                    .into_iter()
                    .map(|task| {
                        tuktuk::task::dequeue_ix(
                            task_queue_pubkey,
                            client.payer.pubkey(),
                            task.rent_refund,
                            task.id,
                        )
                        .map_err(|e| anyhow!("Failed to dequeue task: {}", e))
                    })
                    .collect::<Result<Vec<_>>>()?;

                let ix_groups = ixs.into_iter().map(|ix| vec![ix]).collect_vec();
                let groups = pack_instructions_into_transactions(
                    &ix_groups.iter().map(|ix| ix.as_slice()).collect_vec(),
                    None,
                )?;

                for mut to_send in groups {
                    // Remove compute budget ixs
                    to_send.instructions.remove(0);
                    to_send.instructions.remove(0);
                    send_instructions(
                        client.rpc_client.clone(),
                        &client.payer,
                        client.opts.ws_url().as_str(),
                        &to_send.instructions,
                        &[],
                    )
                    .await?;
                }
            }
            Cmd::Run {
                task_queue,
                id,
                skip_preflight,
                description,
            } => {
                if id.is_none() && description.is_none() {
                    return Err(anyhow!("Either id or description must be provided"));
                }
                if id.is_some() && description.is_some() {
                    return Err(anyhow!("Only one of id or description can be provided"));
                }
                let client = opts.client().await?;
                let task_queue_pubkey = task_queue.get_pubkey(&client).await?.unwrap();
                let task_queue: TaskQueueV0 = client
                    .as_ref()
                    .anchor_account(&task_queue_pubkey)
                    .await?
                    .ok_or_else(|| anyhow!("Task queue account not found"))?;
                let task_keys = tuktuk::task::keys(&task_queue_pubkey, &task_queue)?;
                let tasks = if let Some(id) = id {
                    let task_key = tuktuk::task::key(&task_queue_pubkey, *id);
                    let task = client
                        .as_ref()
                        .anchor_account::<TaskV0>(&task_key)
                        .await?
                        .ok_or_else(|| anyhow!("Task not found"))?;
                    vec![(task_key, task)]
                } else if let Some(description) = description {
                    let tasks = client
                        .as_ref()
                        .anchor_accounts::<TaskV0>(&task_keys)
                        .await?;
                    tasks
                        .into_iter()
                        .filter(|(_, task)| {
                            if let Some(task) = task {
                                return task.description.starts_with(description);
                            }
                            false
                        })
                        .map(|(p, task)| (p, task.unwrap().clone()))
                        .collect()
                } else {
                    vec![]
                };
                for (task_key, _) in tasks {
                    let run_ix_result = tuktuk_sdk::compiled_transaction::run_ix(
                        client.as_ref(),
                        task_key,
                        client.payer.pubkey(),
                        &HashSet::new(),
                    )
                    .await;
                    match run_ix_result {
                        Ok(run_ix) => {
                            let blockhash = client.rpc_client.get_latest_blockhash().await?;
                            let (computed, _) = auto_compute_limit_and_price(
                                &client.rpc_client,
                                &run_ix.instructions,
                                1.2,
                                &client.payer.pubkey(),
                                Some(blockhash),
                                Some(run_ix.lookup_tables.clone()),
                            )
                            .await
                            .unwrap();

                            let recent_blockhash = client.rpc_client.get_latest_blockhash().await?;
                            let message = VersionedMessage::V0(v0::Message::try_compile(
                                &client.payer.pubkey(),
                                &computed,
                                &run_ix.lookup_tables,
                                recent_blockhash,
                            )?);
                            let tx = VersionedTransaction::try_new(message, &[&client.payer])?;
                            let txid = client
                                .rpc_client
                                .send_transaction_with_config(
                                    &tx,
                                    solana_client::rpc_config::RpcSendTransactionConfig {
                                        skip_preflight: *skip_preflight,
                                        preflight_commitment: Some(CommitmentLevel::Confirmed),
                                        ..Default::default()
                                    },
                                )
                                .await?;

                            println!("Tx sent: {txid}");
                        }
                        Err(e) => {
                            println!("Error running task: {e:?}");
                        }
                    }
                }
            }
            Cmd::Requeue {
                task_queue,
                id,
                new_timestamp,
                stale,
                description,
                after_id,
            } => {
                let client = opts.client().await?;
                let task_queue_pubkey = task_queue.get_pubkey(&client).await?.unwrap();
                let task_queue: TaskQueueV0 = client
                    .as_ref()
                    .anchor_account(&task_queue_pubkey)
                    .await?
                    .ok_or_else(|| anyhow!("Topic account not found"))?;
                let task_keys = tuktuk::task::keys(&task_queue_pubkey, &task_queue)?;
                let tasks = client
                    .as_ref()
                    .anchor_accounts::<TaskV0>(&task_keys)
                    .await?;

                let clock_acc = client.rpc_client.get_account(&SYSVAR_CLOCK).await?;
                let clock: solana_sdk::clock::Clock = bincode::deserialize(&clock_acc.data)?;
                let now = clock.unix_timestamp;

                let filtered_tasks = tasks.into_iter().filter(|(_, task)| {
                    if let Some(task) = task {
                        if *stale {
                            let is_stale = task.trigger.is_active(now)
                                && match task.trigger {
                                    TriggerV0::Now => false,
                                    TriggerV0::Timestamp(ts) => {
                                        now - ts > task_queue.stale_task_age as i64
                                    }
                                };

                            if !is_stale {
                                return false;
                            }
                        }

                        if let Some(description) = description {
                            if !task.description.starts_with(description) {
                                return false;
                            }
                        }

                        if let Some(after_id) = after_id {
                            if task.id <= *after_id {
                                return false;
                            }
                        }

                        if let Some(id) = id {
                            if task.id != *id {
                                return false;
                            }
                        }

                        return true;
                    }
                    false
                });

                let collected_tasks = filtered_tasks
                    .into_iter()
                    .flat_map(|(_, task)| task)
                    .collect_vec();

                println!("Requeueing {} tasks", collected_tasks.len());

                for task in collected_tasks {
                    let (new_task_key, ix) = tuktuk::task::queue(
                        client.as_ref(),
                        client.payer.pubkey(),
                        client.payer.pubkey(),
                        task_queue_pubkey,
                        QueueTaskArgsV0 {
                            id: task.id,
                            trigger: new_timestamp.map_or(TriggerV0::Now, TriggerV0::Timestamp),
                            transaction: task.transaction.clone(),
                            crank_reward: Some(task.crank_reward),
                            free_tasks: task.free_tasks,
                            description: task.description,
                        },
                    )
                    .await?;

                    send_instructions(
                        client.rpc_client.clone(),
                        &client.payer,
                        client.opts.ws_url().as_str(),
                        &[ix],
                        &[],
                    )
                    .await?;

                    println!("New task key: {new_task_key}");
                }
            }
            Cmd::Watch {
                task_queue,
                description,
            } => {
                if description.is_empty() {
                    return Err(anyhow!(
                        "At least one description must be provided for watch command"
                    ));
                }

                let client = opts.client().await?;
                let task_queue_pubkey = task_queue.get_pubkey(&client).await?.unwrap();
                let task_queue: TaskQueueV0 = client
                    .as_ref()
                    .anchor_account(&task_queue_pubkey)
                    .await?
                    .ok_or_else(|| anyhow!("Task queue account not found"))?;

                let trimmed_descriptions: Vec<String> = description
                    .iter()
                    .map(|prefix| {
                        if prefix.len() > 40 {
                            prefix.chars().take(40).collect()
                        } else {
                            prefix.clone()
                        }
                    })
                    .collect();

                // First, get and display all existing tasks that match the description prefixes
                let task_keys = tuktuk::task::keys(&task_queue_pubkey, &task_queue)?;
                let existing_tasks = client
                    .as_ref()
                    .anchor_accounts::<TaskV0>(&task_keys)
                    .await?;

                let mut watched_tasks = std::collections::HashMap::new();

                // Filter and start watching existing tasks that match our prefixes
                for (task_key, maybe_task) in existing_tasks {
                    if let Some(task) = maybe_task {
                        // Check if task description matches any of the prefixes
                        let matches = trimmed_descriptions
                            .iter()
                            .any(|prefix| task.description.starts_with(prefix));
                        if matches {
                            println!(
                                "Found existing matching task: {} (ID: {}, KEY: {})",
                                task.description, task.id, task_key
                            );
                            watched_tasks.insert(task_key, task.id);
                        }
                    }
                }

                // Set up pubsub tracker for watching
                let (pubsub_client_raw, _pubsub_handle, _shutdown_sender) =
                    tuktuk_sdk::pubsub_client::PubsubClient::new(client.opts.ws_url().as_str())
                        .await?;
                let pubsub_client = Arc::new(pubsub_client_raw);
                let pubsub_tracker = Arc::new(tuktuk_sdk::watcher::PubsubTracker::new(
                    client.rpc_client.clone(),
                    pubsub_client,
                    Duration::from_secs(30),
                    solana_sdk::commitment_config::CommitmentConfig::confirmed(),
                ));

                // Start watching for task updates
                let (stream, _unsub) = tuktuk::task::on_new(
                    client.as_ref(),
                    &pubsub_tracker,
                    &task_queue_pubkey,
                    &task_queue,
                )
                .await?;
                println!(
                    "Watching for tasks with description prefixes: {:?}",
                    trimmed_descriptions
                );
                println!("Press Ctrl+C to stop watching...");

                let mut stream = Box::pin(stream);

                while let Some(update) = stream.next().await {
                    match update {
                        Ok(task_update) => {
                            // Check for new tasks that match any of our descriptions
                            for (task_key, maybe_task) in task_update.tasks {
                                if let Some(task) = maybe_task {
                                    // Check if task description matches any of the prefixes
                                    let matches = trimmed_descriptions
                                        .iter()
                                        .any(|prefix| task.description.starts_with(prefix));
                                    if matches {
                                        println!(
                                            "Found matching task: {} (ID: {}, KEY: {})",
                                            task.description, task.id, task_key
                                        );
                                        watched_tasks.insert(task_key, task.id);
                                    }
                                } else {
                                    // Task was removed (completed)
                                    if let Some(task_id) = watched_tasks.remove(&task_key) {
                                        if let Err(e) =
                                            handle_task_completion(&client, task_key, task_id).await
                                        {
                                            eprintln!("Error handling task completion: {}", e);
                                        }
                                    }
                                }
                            }

                            // Check for removed tasks
                            for removed_task_key in task_update.removed {
                                if let Some(task_id) = watched_tasks.remove(&removed_task_key) {
                                    if let Err(e) =
                                        handle_task_completion(&client, removed_task_key, task_id)
                                            .await
                                    {
                                        eprintln!("Error handling task completion: {}", e);
                                    }
                                }
                            }
                        }
                        Err(e) => {
                            eprintln!("Error receiving task update: {}", e);
                        }
                    }
                }
            }
        }
        Ok(())
    }
}

#[derive(Serialize)]
struct Task {
    #[serde(with = "serde_pubkey")]
    pub pubkey: Pubkey,
    pub id: u16,
    pub description: String,
    #[serde(with = "serde_pubkey")]
    pub rent_refund: Pubkey,
    pub trigger: Trigger,
    pub crank_reward: u64,
    pub simulation_result: Option<SimulationResult>,
    pub transaction: Option<TransactionSource>,
}

#[derive(Serialize)]
enum Trigger {
    Now,
    Timestamp {
        epoch: i64,
        #[serde(rename = "human_readable")]
        formatted: String,
    },
}

impl From<TriggerV0> for Trigger {
    fn from(trigger: TriggerV0) -> Self {
        match trigger {
            TriggerV0::Now => Trigger::Now,
            TriggerV0::Timestamp(ts) => Trigger::Timestamp {
                epoch: ts,
                formatted: Local
                    .timestamp_opt(ts, 0)
                    .single()
                    .unwrap_or_else(Local::now)
                    .to_rfc3339(),
            },
        }
    }
}<|MERGE_RESOLUTION|>--- conflicted
+++ resolved
@@ -1,11 +1,8 @@
-<<<<<<< HEAD
 use std::{
     collections::{HashMap, HashSet},
     sync::Arc,
+    time::Duration,
 };
-=======
-use std::{collections::HashSet, sync::Arc, time::Duration};
->>>>>>> 37c25040
 
 use anyhow::anyhow;
 use chrono::{Local, TimeZone};
