use std::{collections::HashSet, sync::Arc};

use anyhow::anyhow;
use chrono::{Local, TimeZone};
use clap::{Args, Subcommand};
use clock::SYSVAR_CLOCK;
use futures::stream::StreamExt;
use itertools::Itertools;
use serde::Serialize;
use solana_client::rpc_config::RpcSimulateTransactionConfig;
use solana_sdk::{
    commitment_config::CommitmentLevel,
    message::{v0, VersionedMessage},
    pubkey::Pubkey,
    signer::Signer,
    transaction::VersionedTransaction,
};
use solana_transaction_utils::{
    pack::pack_instructions_into_transactions, priority_fee::auto_compute_limit_and_price,
};
use tuktuk_program::{
    types::{QueueTaskArgsV0, TriggerV0},
    TaskQueueV0, TaskV0,
};
use tuktuk_sdk::prelude::*;

use super::{task_queue::TaskQueueArg, TransactionSource};
use crate::{
    client::{send_instructions, CliClient},
    cmd::Opts,
    result::Result,
    serde::{print_json, serde_pubkey},
};

#[derive(Debug, Args)]
pub struct TaskCmd {
    #[arg(long, default_value = "false")]
    pub verbose: bool,
    #[command(subcommand)]
    pub cmd: Cmd,
}

#[derive(Debug, Subcommand)]
pub enum Cmd {
    List {
        #[command(flatten)]
        task_queue: TaskQueueArg,
        // Description prefix for the task to filter by
        #[arg(long)]
        description: Option<String>,
        #[arg(long, default_value = "false")]
        skip_simulate: bool,
        #[arg(
            long,
            help = "Only show tasks that could be executed now",
            default_value = "false"
        )]
        active: bool,
        #[arg(long, help = "Show tasks with a succesful/failed simulation")]
        successful: Option<bool>,
        #[arg(long, help = "Limit the number of tasks returned")]
        limit: Option<u32>,
    },
    Run {
        #[command(flatten)]
        task_queue: TaskQueueArg,
        #[arg(short, long)]
        id: Option<u16>,
        // Description prefix to run by
        #[arg(long)]
        description: Option<String>,
        #[arg(short, long, default_value = "false")]
        skip_preflight: bool,
    },
    Requeue {
        #[command(flatten)]
        task_queue: TaskQueueArg,
        #[arg(short, long)]
        id: Option<u16>,
        #[arg(short, long, default_value = "false", help = "Requeue all stale tasks")]
        stale: bool,
        #[arg(long)]
        description: Option<String>,
        #[arg(long)]
        after_id: Option<u16>,
        #[arg(long)]
        new_timestamp: Option<i64>,
    },
    Close {
        #[command(flatten)]
        task_queue: TaskQueueArg,
        #[arg(short, long)]
        id: Option<u16>,
        // Description prefix to close by
        #[arg(long)]
        description: Option<String>,
        #[arg(
            long,
            default_value = "false",
            help = "Close tasks that fail simulation"
        )]
        failed: bool,
    },
}

async fn simulate_task(client: &CliClient, task_key: Pubkey) -> Result<Option<SimulationResult>> {
    // Get the run instruction
    let run_ix_res = tuktuk_sdk::compiled_transaction::run_ix(
        client.as_ref(),
        task_key,
        client.payer.pubkey(),
        &HashSet::new(),
    )
    .await;

    match run_ix_res {
        Ok(run_ix) => {
            // Create and simulate the transaction
            let mut updated_instructions = vec![
                solana_sdk::compute_budget::ComputeBudgetInstruction::set_compute_unit_limit(
                    1900000,
                ),
            ];
            updated_instructions.extend(run_ix.instructions.clone());
            let recent_blockhash = client.rpc_client.get_latest_blockhash().await?;
            let message = VersionedMessage::V0(v0::Message::try_compile(
                &client.payer.pubkey(),
                &updated_instructions,
                &run_ix.lookup_tables,
                recent_blockhash,
            )?);
            let tx = VersionedTransaction::try_new(message, &[&client.payer])?;
            let sim_result = client
                .rpc_client
                .simulate_transaction_with_config(
                    &tx,
                    RpcSimulateTransactionConfig {
                        commitment: Some(
                            solana_sdk::commitment_config::CommitmentConfig::confirmed(),
                        ),
                        sig_verify: true,
                        ..Default::default()
                    },
                )
                .await;

            match sim_result {
                Ok(simulated) => Ok(Some(SimulationResult {
                    error: simulated.value.err.map(|e| e.to_string()),
                    logs: Some(simulated.value.logs.unwrap_or_default()),
                    compute_units: simulated.value.units_consumed,
                })),
                Err(err) => Ok(Some(SimulationResult {
                    error: Some(err.to_string()),
                    logs: None,
                    compute_units: None,
                })),
            }
        }
        Err(tuktuk_sdk::error::Error::AccountNotFound) => Ok(None),
        Err(e) => Ok(Some(SimulationResult {
            error: Some(e.to_string()),
            logs: None,
            compute_units: None,
        })),
    }
}

#[derive(Clone, Serialize)]
struct SimulationResult {
    pub error: Option<String>,
    pub logs: Option<Vec<String>>,
    pub compute_units: Option<u64>,
}

impl TaskCmd {
    pub async fn run(&self, opts: Opts) -> Result {
        match &self.cmd {
            Cmd::List {
                task_queue,
                description,
                skip_simulate,
                active,
                limit,
                successful,
            } => {
                let client = opts.client().await?;
                let task_queue_pubkey = task_queue.get_pubkey(&client).await?.unwrap();

                let task_queue: TaskQueueV0 = client
                    .as_ref()
                    .anchor_account(&task_queue_pubkey)
                    .await?
                    .ok_or_else(|| anyhow!("Topic account not found"))?;
                let task_keys = tuktuk::task::keys(&task_queue_pubkey, &task_queue)?;
                let tasks = client
                    .as_ref()
                    .anchor_accounts::<TaskV0>(&task_keys)
                    .await?;

                let clock_acc = client.rpc_client.get_account(&SYSVAR_CLOCK).await?;
                let clock: solana_sdk::clock::Clock = bincode::deserialize(&clock_acc.data)?;
                let now = clock.unix_timestamp;

                let filtered_tasks = tasks
                    .into_iter()
                    .filter(|(_, task)| {
                        if let Some(task) = task {
                            if let Some(description) = description {
                                if !task.description.starts_with(description) {
                                    return false;
                                }
                            }

                            // If active flag is set, only show tasks that are active
                            // Otherwise, show all tasks
                            return !*active || task.trigger.is_active(now);
                        }
<<<<<<< HEAD

                        // If active flag is set, only show tasks that are active
                        // Otherwise, show all tasks
                        return !*active || task.trigger.is_active(now);
                    }
                    false
                });
=======
                        false
                    })
                    .collect::<Vec<_>>();

                let mut json_tasks = Vec::with_capacity(filtered_tasks.len());
                let mut simulation_tasks = Vec::new();
>>>>>>> fcc16a42

                for (i, (pubkey, maybe_task)) in filtered_tasks.into_iter().enumerate() {
                    if let Some(task) = maybe_task {
                        if !*skip_simulate && task.trigger.is_active(now) {
                            simulation_tasks.push((i, pubkey));
                        }

                        json_tasks.push((
                            i,
                            Task {
                                pubkey,
                                id: task.id,
                                description: task.description,
                                trigger: Trigger::from(task.trigger),
                                crank_reward: task.crank_reward,
                                rent_refund: task.rent_refund,
                                simulation_result: None,
                                transaction: if self.verbose {
                                    Some(TransactionSource::from(task.transaction.clone()))
                                } else {
                                    None
                                },
                            },
                        ));

                        if let Some(limit) = limit {
                            if json_tasks.len() >= *limit as usize {
                                break;
                            }
                        }
                    }
                }

                // Run simulations in parallel with a limit of 10 concurrent tasks
                let client = Arc::new(client);
                let simulation_results = futures::stream::iter(simulation_tasks)
                    .map(|(i, pubkey)| {
                        let client = client.clone();
                        async move {
                            let result = simulate_task(&client, pubkey).await;
                            (i, result)
                        }
                    })
                    .buffer_unordered(10)
                    .collect::<Vec<_>>()
                    .await;

                let mut results = vec![None; json_tasks.len()];
                for (i, result) in simulation_results {
                    if let Ok(sim_result) = result {
                        results[i] = sim_result;
                    }
                }

                // Update tasks with simulation results
                for (i, task) in json_tasks.iter_mut() {
                    task.simulation_result = results[*i].clone();
                }

                // Filter by simulation success/failure if requested
                let mut final_tasks = json_tasks
                    .into_iter()
                    .map(|(_, task)| task)
                    .collect::<Vec<_>>();
                if let Some(successful) = successful {
                    final_tasks.retain(|task| {
                        if let Some(simulation_result) = &task.simulation_result {
                            (*successful && simulation_result.error.is_none())
                                || (!*successful && simulation_result.error.is_some())
                        } else {
                            !*successful
                        }
                    });
                }

                print_json(&final_tasks)?;
            }
            Cmd::Close {
                task_queue,
                id: index,
                description,
                failed,
            } => {
                if index.is_none() && description.is_none() {
                    return Err(anyhow!("Either id or description must be provided"));
                }
                if index.is_some() && description.is_some() {
                    return Err(anyhow!("Only one of id or description can be provided"));
                }
                let client = opts.client().await?;
                let task_queue_pubkey = task_queue.get_pubkey(&client).await?.unwrap();
                let task_queue: TaskQueueV0 = client
                    .as_ref()
                    .anchor_account(&task_queue_pubkey)
                    .await?
                    .ok_or_else(|| anyhow!("Task queue account not found"))?;
                let task_keys = tuktuk::task::keys(&task_queue_pubkey, &task_queue)?;
                let tasks = if let Some(index) = index {
                    let task_key = tuktuk::task::key(&task_queue_pubkey, *index);
                    let task = client
                        .as_ref()
                        .anchor_account::<TaskV0>(&task_key)
                        .await?
                        .ok_or_else(|| anyhow!("Task not found"))?;
                    vec![(task_key, task)]
                } else if let Some(description) = description {
                    let tasks = client
                        .as_ref()
                        .anchor_accounts::<TaskV0>(&task_keys)
                        .await?;
                    tasks
                        .into_iter()
                        .filter(|(_, task)| {
                            if let Some(task) = task {
                                return task.description.starts_with(description);
                            }
                            false
                        })
                        .map(|(p, task)| (p, task.unwrap().clone()))
                        .collect()
                } else {
                    vec![]
                };

                let mut seen_ids = HashSet::new();
                let mut to_close = Vec::new();

                // If failed flag is set, simulate each task first
                for (pubkey, task) in &tasks {
                    if seen_ids.insert(task.id) {
                        if *failed {
                            if let Some(sim_result) = simulate_task(&client, *pubkey).await? {
                                if sim_result.error.is_some() {
                                    to_close.push(task.clone());
                                }
                            }
                        } else {
                            to_close.push(task.clone());
                        }
                    }
                }

                let ixs = to_close
                    .into_iter()
                    .map(|task| {
                        tuktuk::task::dequeue_ix(
                            task_queue_pubkey,
                            client.payer.pubkey(),
                            task.rent_refund,
                            task.id,
                        )
                        .map_err(|e| anyhow!("Failed to dequeue task: {}", e))
                    })
                    .collect::<Result<Vec<_>>>()?;

                let ix_groups = ixs.into_iter().map(|ix| vec![ix]).collect_vec();
                let groups = pack_instructions_into_transactions(
                    &ix_groups.iter().map(|ix| ix.as_slice()).collect_vec(),
                    None,
                )?;

                for mut to_send in groups {
                    // Remove compute budget ixs
                    to_send.instructions.remove(0);
                    to_send.instructions.remove(0);
                    send_instructions(
                        client.rpc_client.clone(),
                        &client.payer,
                        client.opts.ws_url().as_str(),
                        &to_send.instructions,
                        &[],
                    )
                    .await?;
                }
            }
            Cmd::Run {
                task_queue,
                id,
                skip_preflight,
                description,
            } => {
                if id.is_none() && description.is_none() {
                    return Err(anyhow!("Either id or description must be provided"));
                }
                if id.is_some() && description.is_some() {
                    return Err(anyhow!("Only one of id or description can be provided"));
                }
                let client = opts.client().await?;
                let task_queue_pubkey = task_queue.get_pubkey(&client).await?.unwrap();
                let task_queue: TaskQueueV0 = client
                    .as_ref()
                    .anchor_account(&task_queue_pubkey)
                    .await?
                    .ok_or_else(|| anyhow!("Task queue account not found"))?;
                let task_keys = tuktuk::task::keys(&task_queue_pubkey, &task_queue)?;
                let tasks = if let Some(id) = id {
                    let task_key = tuktuk::task::key(&task_queue_pubkey, *id);
                    let task = client
                        .as_ref()
                        .anchor_account::<TaskV0>(&task_key)
                        .await?
                        .ok_or_else(|| anyhow!("Task not found"))?;
                    vec![(task_key, task)]
                } else if let Some(description) = description {
                    let tasks = client
                        .as_ref()
                        .anchor_accounts::<TaskV0>(&task_keys)
                        .await?;
                    tasks
                        .into_iter()
                        .filter(|(_, task)| {
                            if let Some(task) = task {
                                return task.description.starts_with(description);
                            }
                            false
                        })
                        .map(|(p, task)| (p, task.unwrap().clone()))
                        .collect()
                } else {
                    vec![]
                };
                for (task_key, _) in tasks {
                    let run_ix_result = tuktuk_sdk::compiled_transaction::run_ix(
                        client.as_ref(),
                        task_key,
                        client.payer.pubkey(),
                        &HashSet::new(),
                    )
                    .await;
                    match run_ix_result {
                        Ok(run_ix) => {
                            let blockhash = client.rpc_client.get_latest_blockhash().await?;
                            let (computed, _) = auto_compute_limit_and_price(
                                &client.rpc_client,
                                &run_ix.instructions,
                                1.2,
                                &client.payer.pubkey(),
                                Some(blockhash),
                                Some(run_ix.lookup_tables.clone()),
                            )
                            .await
                            .unwrap();

                            let recent_blockhash = client.rpc_client.get_latest_blockhash().await?;
                            let message = VersionedMessage::V0(v0::Message::try_compile(
                                &client.payer.pubkey(),
                                &computed,
                                &run_ix.lookup_tables,
                                recent_blockhash,
                            )?);
                            let tx = VersionedTransaction::try_new(message, &[&client.payer])?;
                            let txid = client
                                .rpc_client
                                .send_transaction_with_config(
                                    &tx,
                                    solana_client::rpc_config::RpcSendTransactionConfig {
                                        skip_preflight: *skip_preflight,
                                        preflight_commitment: Some(CommitmentLevel::Confirmed),
                                        ..Default::default()
                                    },
                                )
                                .await?;

                            println!("Tx sent: {txid}");
                        }
                        Err(e) => {
                            println!("Error running task: {e:?}");
                        }
                    }
                }
            }
            Cmd::Requeue {
                task_queue,
                id,
                new_timestamp,
                stale,
                description,
                after_id,
            } => {
                let client = opts.client().await?;
                let task_queue_pubkey = task_queue.get_pubkey(&client).await?.unwrap();
                let task_queue: TaskQueueV0 = client
                    .as_ref()
                    .anchor_account(&task_queue_pubkey)
                    .await?
                    .ok_or_else(|| anyhow!("Topic account not found"))?;
                let task_keys = tuktuk::task::keys(&task_queue_pubkey, &task_queue)?;
                let tasks = client
                    .as_ref()
                    .anchor_accounts::<TaskV0>(&task_keys)
                    .await?;

                let clock_acc = client.rpc_client.get_account(&SYSVAR_CLOCK).await?;
                let clock: solana_sdk::clock::Clock = bincode::deserialize(&clock_acc.data)?;
                let now = clock.unix_timestamp;

                let filtered_tasks = tasks.into_iter().filter(|(_, task)| {
                    if let Some(task) = task {
                        if *stale {
                            let is_stale = task.trigger.is_active(now)
                                && match task.trigger {
                                    TriggerV0::Now => false,
                                    TriggerV0::Timestamp(ts) => {
                                        now - ts > task_queue.stale_task_age as i64
                                    }
                                };

                            if !is_stale {
                                return false;
                            }
                        }

                        if let Some(description) = description {
                            if !task.description.starts_with(description) {
                                return false;
                            }
                        }

                        if let Some(after_id) = after_id {
                            if task.id <= *after_id {
                                return false;
                            }
                        }

                        if let Some(id) = id {
                            if task.id != *id {
                                return false;
                            }
                        }

                        return true;
                    }
                    false
                });

                let collected_tasks = filtered_tasks
                    .into_iter()
                    .flat_map(|(_, task)| task)
                    .collect_vec();

                println!("Requeueing {} tasks", collected_tasks.len());

                for task in collected_tasks {
                    let (new_task_key, ix) = tuktuk::task::queue(
                        client.as_ref(),
                        client.payer.pubkey(),
                        client.payer.pubkey(),
                        task_queue_pubkey,
                        QueueTaskArgsV0 {
                            id: task.id,
                            trigger: new_timestamp.map_or(TriggerV0::Now, TriggerV0::Timestamp),
                            transaction: task.transaction.clone(),
                            crank_reward: Some(task.crank_reward),
                            free_tasks: task.free_tasks,
                            description: task.description,
                        },
                    )
                    .await?;

                    send_instructions(
                        client.rpc_client.clone(),
                        &client.payer,
                        client.opts.ws_url().as_str(),
                        &[ix],
                        &[],
                    )
                    .await?;

                    println!("New task key: {new_task_key}");
                }
            }
        }
        Ok(())
    }
}

#[derive(Serialize)]
struct Task {
    #[serde(with = "serde_pubkey")]
    pub pubkey: Pubkey,
    pub id: u16,
    pub description: String,
    #[serde(with = "serde_pubkey")]
    pub rent_refund: Pubkey,
    pub trigger: Trigger,
    pub crank_reward: u64,
    pub simulation_result: Option<SimulationResult>,
    pub transaction: Option<TransactionSource>,
}

#[derive(Serialize)]
enum Trigger {
    Now,
    Timestamp {
        epoch: i64,
        #[serde(rename = "human_readable")]
        formatted: String,
    },
}

impl From<TriggerV0> for Trigger {
    fn from(trigger: TriggerV0) -> Self {
        match trigger {
            TriggerV0::Now => Trigger::Now,
            TriggerV0::Timestamp(ts) => Trigger::Timestamp {
                epoch: ts,
                formatted: Local
                    .timestamp_opt(ts, 0)
                    .single()
                    .unwrap_or_else(Local::now)
                    .to_rfc3339(),
            },
        }
    }
}<|MERGE_RESOLUTION|>--- conflicted
+++ resolved
@@ -216,22 +216,12 @@
                             // Otherwise, show all tasks
                             return !*active || task.trigger.is_active(now);
                         }
-<<<<<<< HEAD
-
-                        // If active flag is set, only show tasks that are active
-                        // Otherwise, show all tasks
-                        return !*active || task.trigger.is_active(now);
-                    }
-                    false
-                });
-=======
                         false
                     })
                     .collect::<Vec<_>>();
 
                 let mut json_tasks = Vec::with_capacity(filtered_tasks.len());
                 let mut simulation_tasks = Vec::new();
->>>>>>> fcc16a42
 
                 for (i, (pubkey, maybe_task)) in filtered_tasks.into_iter().enumerate() {
                     if let Some(task) = maybe_task {
