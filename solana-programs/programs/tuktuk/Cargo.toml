--- conflicted
+++ resolved
@@ -1,10 +1,6 @@
 [package]
 name = "tuktuk"
-<<<<<<< HEAD
-version = "0.2.3"
-=======
 version = "0.2.4"
->>>>>>> 83c8a0e6
 description = "Created with Anchor"
 edition = "2021"
 
