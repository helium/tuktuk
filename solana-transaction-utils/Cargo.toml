[package]
name = "solana-transaction-utils"
<<<<<<< HEAD
version = "0.4.1"
=======
version = "0.4.2"
>>>>>>> fcc16a42
authors.workspace = true
edition.workspace = true
license.workspace = true
homepage.workspace = true
repository.workspace = true

description = "Utilities for creating and sending transactions on Solana"

[lib]
name = "solana_transaction_utils"
path = "src/lib.rs"

[dependencies]
solana-sdk = { workspace = true }
solana-client = { workspace = true }
solana-program = { workspace = true }
tokio = { workspace = true }
futures-core = "0.3.30"
futures = "0.3.30"
bincode = "1.3.3"
solana-transaction-status = { workspace = true }
solana-quic-client = { workspace = true }
solana-rpc-client = { version = "2.2.1", features = ["spinner"] }
itertools = { workspace = true }
thiserror = "1"
dashmap = "5.5.3"
futures-util = "0.3.30"
solana-rpc-client-api = { version = "2.2.3" }
solana-tpu-client = { version = "2.2.3" }
indicatif = "0.17.11"
tokio-graceful-shutdown = { workspace = true }
tracing = { workspace = true }

[features]
default = []<|MERGE_RESOLUTION|>--- conflicted
+++ resolved
@@ -1,10 +1,6 @@
 [package]
 name = "solana-transaction-utils"
-<<<<<<< HEAD
-version = "0.4.1"
-=======
 version = "0.4.2"
->>>>>>> fcc16a42
 authors.workspace = true
 edition.workspace = true
 license.workspace = true
