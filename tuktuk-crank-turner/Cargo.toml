[package]
name = "tuktuk-crank-turner"
<<<<<<< HEAD
version = "0.2.23"
=======
version = "0.2.24"
>>>>>>> fcc16a42
authors.workspace = true
edition.workspace = true
license.workspace = true
homepage.workspace = true
repository.workspace = true
description = "A program for cranking and turning tuktuk tasks"

[[bin]]
name = "tuktuk-crank-turner"
path = "src/main.rs" 

[dependencies]
anchor-lang = { workspace = true }
anchor-client = { workspace = true, features = ["async"] }
bincode = { workspace = true }
solana-sdk = { workspace = true }
tokio = { workspace = true }
solana-client = { workspace = true }
anyhow = { workspace = true }
futures-core = "0.3.30"
futures = "0.3.30"
clap = { workspace = true }
spl-associated-token-account = { workspace = true }
spl-token = "5.0.2"
solana-transaction-status = { workspace = true }
solana-transaction-utils = { workspace = true }
tuktuk-sdk = { workspace = true }
tuktuk-program = { workspace = true }
tracing = { workspace = true }
tracing-subscriber = { workspace = true }
config = { workspace = true }
serde = { workspace = true }
serde_json = { workspace = true }
tokio-graceful-shutdown = { workspace = true }
itertools = { workspace = true }
prometheus = "0.13.4"
lru = "0.13.0"
lazy_static = "1.5.0"
warp = "0.3.3"
rand = "0.9"

[features]
default=[]<|MERGE_RESOLUTION|>--- conflicted
+++ resolved
@@ -1,10 +1,6 @@
 [package]
 name = "tuktuk-crank-turner"
-<<<<<<< HEAD
-version = "0.2.23"
-=======
 version = "0.2.24"
->>>>>>> fcc16a42
 authors.workspace = true
 edition.workspace = true
 license.workspace = true
